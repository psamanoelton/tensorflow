--- conflicted
+++ resolved
@@ -145,15 +145,9 @@
         "jpeglib.h",
         "jsimd.h",
         "jsimddct.h",
-<<<<<<< HEAD
-        "simd/jsimd.h",
-        "simd/jccolor-altivec.c",
-        "simd/jcgray-altivec.c",
-=======
         "simd/jccolor-altivec.c",
         "simd/jcgray-altivec.c",
         "simd/jcsample.h",
->>>>>>> 78e4ed15
         "simd/jcsample-altivec.c",
         "simd/jdcolor-altivec.c",
         "simd/jdmerge-altivec.c",
@@ -163,17 +157,6 @@
         "simd/jidctfst-altivec.c",
         "simd/jidctint-altivec.c",
         "simd/jquanti-altivec.c",
-<<<<<<< HEAD
-        "simd/jsimd_powerpc.c",
-        "simd/jsimd_altivec.h",
-        "simd/jcsample.h",
-    ],
-    hdrs = [
-      "simd/jdmrgext-altivec.c",  # should have been named .inc
-      "simd/jccolext-altivec.c",  # should have been named .inc
-      "simd/jcgryext-altivec.c",  # should have been named .inc
-      "simd/jdcolext-altivec.c",  # should have been named .inc
-=======
         "simd/jsimd.h",
         "simd/jsimd_altivec.h",
         "simd/jsimd_powerpc.c",
@@ -183,7 +166,6 @@
         "simd/jcgryext-altivec.c",  # should have been named .inc
         "simd/jdcolext-altivec.c",  # should have been named .inc
         "simd/jdmrgext-altivec.c",  # should have been named .inc
->>>>>>> 78e4ed15
     ],
     copts = libjpegturbo_copts,
     nocopts = libjpegturbo_nocopts,
@@ -563,12 +545,6 @@
 )
 
 config_setting(
-<<<<<<< HEAD
-   name = "linux_ppc64le",
-   values = {"cpu": "ppc"},
-
-=======
     name = "linux_ppc64le",
     values = {"cpu": "ppc"},
->>>>>>> 78e4ed15
 )