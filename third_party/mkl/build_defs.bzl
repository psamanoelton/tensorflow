"""Starlark macros for MKL.

if_mkl is a conditional to check if we are building with MKL.
if_mkl_ml is a conditional to check if we are building with MKL-ML.
if_mkl_ml_only is a conditional to check for MKL-ML-only (no MKL-DNN) mode.
if_mkl_lnx_x64 is a conditional to check for MKL
if_enable_mkl is a conditional to check if building with MKL and MKL is enabled.

mkl_repository is a repository rule for creating MKL repository rule that can
be pointed to either a local folder, or download it from the internet.
mkl_repository depends on the following environment variables:
  * `TF_MKL_ROOT`: The root folder where a copy of libmkl is located.
"""

_TF_MKL_ROOT = "TF_MKL_ROOT"

def if_mkl(if_true, if_false = []):
    """Shorthand for select()'ing on whether we're building with oneDNN.

      OneDNN gets built if we are building on platforms that support oneDNN
      (x86 linux/windows) or if specifcially configured to use oneDNN.

    Args:
      if_true: expression to evaluate if building with oneDNN.
      if_false: expression to evaluate if building without oneDNN.

    Returns:
      a select evaluating to either if_true or if_false as appropriate.

    TODO(intel-tf):
      the first "if_true" line is kept because non-x86 platforms (e.g., ARM)
      may need it. It may be deleted in future with refactoring.
    """
    return select({
        "@org_tensorflow//third_party/mkl:build_with_mkl": if_true,
<<<<<<< HEAD
        "@org_tensorflow//third_party/mkl:build_with_mkl_aarch64": if_true,
        "//tensorflow:android_x86": if_false,
        "//tensorflow:ios": if_false,
        "//tensorflow:linux_ppc64le": if_false,
        "//tensorflow:linux_s390x": if_false,
        "//tensorflow:macos": if_false,
        "//conditions:default": if_true,
=======
        "//tensorflow:linux_x86_64": if_true,
        "//tensorflow:windows": if_true,
        "//conditions:default": if_false,
>>>>>>> 8a322f31
    })

def if_mkl_ml(if_true, if_false = []):
    """Shorthand for select()'ing on whether we're building with MKL-ML.

    Args:
      if_true: expression to evaluate if building with MKL-ML.
      if_false: expression to evaluate if building without MKL-ML
        (i.e. without MKL at all, or with MKL-DNN only).

    Returns:
      a select evaluating to either if_true or if_false as appropriate.
    """
    return select({
        "@org_tensorflow//third_party/mkl_dnn:build_with_mkl_opensource": if_false,
        "@org_tensorflow//third_party/mkl:build_with_mkl": if_true,
        "//conditions:default": if_false,
    })

def if_mkl_lnx_x64(if_true, if_false = []):
    """Shorthand to select() if building with MKL and the target is Linux x86-64.

    Args:
      if_true: expression to evaluate if building with MKL is enabled and the
        target platform is Linux x86-64.
      if_false: expression to evaluate if building without MKL or for a
        different platform.

    Returns:
      a select evaluating to either if_true or if_false as appropriate.
    """
    return select({
        "@org_tensorflow//third_party/mkl:build_with_mkl_lnx_x64": if_true,
        "//conditions:default": if_false,
    })

def if_enable_mkl(if_true, if_false = []):
    """Shorthand to select() if we are building with MKL and MKL is enabled.

    This is only effective when built with MKL.

    Args:
      if_true: expression to evaluate if building with MKL and MKL is enabled
      if_false: expression to evaluate if building without MKL or MKL is not enabled.

    Returns:
      A select evaluating to either if_true or if_false as appropriate.
    """
    return select({
        "@org_tensorflow//third_party/mkl:enable_mkl": if_true,
        "//conditions:default": if_false,
    })

def mkl_deps():
    """Returns the correct set of oneDNN library dependencies.

      Shorthand for select() to pull in the correct set of oneDNN library deps
      depending on the platform. x86 Linux/Windows with or without --config=mkl
      will always build with oneDNN library.

    Returns:
      a select evaluating to a list of library dependencies, suitable for
      inclusion in the deps attribute of rules.
    """
    return select({
<<<<<<< HEAD
        "@org_tensorflow//third_party/mkl:build_with_mkl_aarch64": ["@mkl_dnn_acl_compatible//:mkl_dnn_acl"],
        "//tensorflow:android_x86": [],
        "//tensorflow:ios": [],
        "//tensorflow:linux_ppc64le": [],
        "//tensorflow:linux_s390x": [],
        "//tensorflow:macos": [],
        "//conditions:default": ["@mkl_dnn_v1//:mkl_dnn"],
=======
        "@org_tensorflow//third_party/mkl:build_with_mkl": ["@mkl_dnn_v1//:mkl_dnn"],
        "@org_tensorflow//third_party/mkl:build_with_mkl_aarch64": ["@mkl_dnn_v1//:mkl_dnn_aarch64"],
        "//tensorflow:linux_x86_64": ["@mkl_dnn_v1//:mkl_dnn"],
        "//tensorflow:windows": ["@mkl_dnn_v1//:mkl_dnn"],
        "//conditions:default": [],
>>>>>>> 8a322f31
    })

def _enable_local_mkl(repository_ctx):
    return _TF_MKL_ROOT in repository_ctx.os.environ

def _mkl_autoconf_impl(repository_ctx):
    """Implementation of the local_mkl_autoconf repository rule."""

    if _enable_local_mkl(repository_ctx):
        # Symlink lib and include local folders.
        mkl_root = repository_ctx.os.environ[_TF_MKL_ROOT]
        mkl_lib_path = "%s/lib" % mkl_root
        repository_ctx.symlink(mkl_lib_path, "lib")
        mkl_include_path = "%s/include" % mkl_root
        repository_ctx.symlink(mkl_include_path, "include")
        mkl_license_path = "%s/license.txt" % mkl_root
        repository_ctx.symlink(mkl_license_path, "license.txt")
    else:
        # setup remote mkl repository.
        repository_ctx.download_and_extract(
            repository_ctx.attr.urls,
            sha256 = repository_ctx.attr.sha256,
            stripPrefix = repository_ctx.attr.strip_prefix,
        )

    # Also setup BUILD file.
    repository_ctx.symlink(repository_ctx.attr.build_file, "BUILD")

mkl_repository = repository_rule(
    implementation = _mkl_autoconf_impl,
    environ = [
        _TF_MKL_ROOT,
    ],
    attrs = {
        "build_file": attr.label(),
        "urls": attr.string_list(default = []),
        "sha256": attr.string(default = ""),
        "strip_prefix": attr.string(default = ""),
    },
)<|MERGE_RESOLUTION|>--- conflicted
+++ resolved
@@ -33,19 +33,10 @@
     """
     return select({
         "@org_tensorflow//third_party/mkl:build_with_mkl": if_true,
-<<<<<<< HEAD
         "@org_tensorflow//third_party/mkl:build_with_mkl_aarch64": if_true,
-        "//tensorflow:android_x86": if_false,
-        "//tensorflow:ios": if_false,
-        "//tensorflow:linux_ppc64le": if_false,
-        "//tensorflow:linux_s390x": if_false,
-        "//tensorflow:macos": if_false,
-        "//conditions:default": if_true,
-=======
         "//tensorflow:linux_x86_64": if_true,
         "//tensorflow:windows": if_true,
         "//conditions:default": if_false,
->>>>>>> 8a322f31
     })
 
 def if_mkl_ml(if_true, if_false = []):
@@ -111,21 +102,11 @@
       inclusion in the deps attribute of rules.
     """
     return select({
-<<<<<<< HEAD
+        "@org_tensorflow//third_party/mkl:build_with_mkl": ["@mkl_dnn_v1//:mkl_dnn"],
         "@org_tensorflow//third_party/mkl:build_with_mkl_aarch64": ["@mkl_dnn_acl_compatible//:mkl_dnn_acl"],
-        "//tensorflow:android_x86": [],
-        "//tensorflow:ios": [],
-        "//tensorflow:linux_ppc64le": [],
-        "//tensorflow:linux_s390x": [],
-        "//tensorflow:macos": [],
-        "//conditions:default": ["@mkl_dnn_v1//:mkl_dnn"],
-=======
-        "@org_tensorflow//third_party/mkl:build_with_mkl": ["@mkl_dnn_v1//:mkl_dnn"],
-        "@org_tensorflow//third_party/mkl:build_with_mkl_aarch64": ["@mkl_dnn_v1//:mkl_dnn_aarch64"],
         "//tensorflow:linux_x86_64": ["@mkl_dnn_v1//:mkl_dnn"],
         "//tensorflow:windows": ["@mkl_dnn_v1//:mkl_dnn"],
         "//conditions:default": [],
->>>>>>> 8a322f31
     })
 
 def _enable_local_mkl(repository_ctx):
