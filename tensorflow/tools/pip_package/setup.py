# Copyright 2015 The TensorFlow Authors. All Rights Reserved.
#
# Licensed under the Apache License, Version 2.0 (the "License");
# you may not use this file except in compliance with the License.
# You may obtain a copy of the License at
#
#     http://www.apache.org/licenses/LICENSE-2.0
#
# Unless required by applicable law or agreed to in writing, software
# distributed under the License is distributed on an "AS IS" BASIS,
# WITHOUT WARRANTIES OR CONDITIONS OF ANY KIND, either express or implied.
# See the License for the specific language governing permissions and
# limitations under the License.
# ==============================================================================

from __future__ import absolute_import
from __future__ import division
from __future__ import print_function

import fnmatch
import os
import re
import sys

from setuptools import find_packages, setup, Command
from setuptools.command.install import install as InstallCommandBase
from setuptools.dist import Distribution

# This version string is semver compatible, but incompatible with pip.
# For pip, we will remove all '-' characters from this string, and use the
# result for pip.
<<<<<<< HEAD
_VERSION = '1.1.0-rc2'
=======
_VERSION = '1.1.0'
>>>>>>> 1ec6ed51

REQUIRED_PACKAGES = [
    'numpy >= 1.11.0',
    'six >= 1.10.0',
    'protobuf >= 3.2.0',
    'werkzeug >= 0.11.10',
    'html5lib == 0.9999999',  # identical to 1.0b8
    'markdown == 2.2.0',
    'bleach == 1.5.0',
]

project_name = 'tensorflow'
if '--project_name' in sys.argv:
  project_name_idx = sys.argv.index('--project_name')
  project_name = sys.argv[project_name_idx + 1]
  sys.argv.remove('--project_name')
  sys.argv.pop(project_name_idx)

# python3 requires wheel 0.26
if sys.version_info.major == 3:
  REQUIRED_PACKAGES.append('wheel >= 0.26')
else:
  REQUIRED_PACKAGES.append('wheel')
  # mock comes with unittest.mock for python3, need to install for python2
  REQUIRED_PACKAGES.append('mock >= 2.0.0')

# pylint: disable=line-too-long
CONSOLE_SCRIPTS = [
    'tensorboard = tensorflow.tensorboard.tensorboard:main',
    'saved_model_cli = tensorflow.python.tools.saved_model_cli:main',
]
# pylint: enable=line-too-long

TEST_PACKAGES = [
    'scipy >= 0.15.1',
]

class BinaryDistribution(Distribution):
  def has_ext_modules(self):
    return True


class InstallCommand(InstallCommandBase):
  """Override the dir where the headers go."""

  def finalize_options(self):
    ret = InstallCommandBase.finalize_options(self)
    self.install_headers = os.path.join(self.install_purelib,
                                        'tensorflow', 'include')
    return ret


class InstallHeaders(Command):
  """Override how headers are copied.

  The install_headers that comes with setuptools copies all files to
  the same directory. But we need the files to be in a specific directory
  hierarchy for -I <include_dir> to work correctly.
  """
  description = 'install C/C++ header files'

  user_options = [('install-dir=', 'd',
                   'directory to install header files to'),
                  ('force', 'f',
                   'force installation (overwrite existing files)'),
                 ]

  boolean_options = ['force']

  def initialize_options(self):
    self.install_dir = None
    self.force = 0
    self.outfiles = []

  def finalize_options(self):
    self.set_undefined_options('install',
                               ('install_headers', 'install_dir'),
                               ('force', 'force'))

  def mkdir_and_copy_file(self, header):
    install_dir = os.path.join(self.install_dir, os.path.dirname(header))
    # Get rid of some extra intervening directories so we can have fewer
    # directories for -I
    install_dir = re.sub('/google/protobuf/src', '', install_dir)

    # Copy eigen code into tensorflow/include.
    # A symlink would do, but the wheel file that gets created ignores
    # symlink within the directory hierarchy.
    # NOTE(keveman): Figure out how to customize bdist_wheel package so
    # we can do the symlink.
    if 'external/eigen_archive/' in install_dir:
      extra_dir = install_dir.replace('external/eigen_archive', '')
      if not os.path.exists(extra_dir):
        self.mkpath(extra_dir)
      self.copy_file(header, extra_dir)

    if not os.path.exists(install_dir):
      self.mkpath(install_dir)
    return self.copy_file(header, install_dir)

  def run(self):
    hdrs = self.distribution.headers
    if not hdrs:
      return

    self.mkpath(self.install_dir)
    for header in hdrs:
      (out, _) = self.mkdir_and_copy_file(header)
      self.outfiles.append(out)

  def get_inputs(self):
    return self.distribution.headers or []

  def get_outputs(self):
    return self.outfiles


def find_files(pattern, root):
  """Return all the files matching pattern below root dir."""
  for path, _, files in os.walk(root):
    for filename in fnmatch.filter(files, pattern):
      yield os.path.join(path, filename)


matches = ['../' + x for x in find_files('*', 'external') if '.py' not in x]
matches += ['../' + x for x in find_files('*', '_solib_k8') if '.py' not in x]

if os.name == 'nt':
  EXTENSION_NAME = 'python/_pywrap_tensorflow_internal.pyd'
else:
  EXTENSION_NAME = 'python/_pywrap_tensorflow_internal.so'

headers = (list(find_files('*.h', 'tensorflow/core')) +
           list(find_files('*.h', 'tensorflow/stream_executor')) +
           list(find_files('*.h', 'google/protobuf/src')) +
           list(find_files('*', 'third_party/eigen3')) +
           list(find_files('*', 'external/eigen_archive')))


setup(
    name=project_name,
    version=_VERSION.replace('-', ''),
    description='TensorFlow helps the tensors flow',
    long_description='',
    url='http://tensorflow.org/',
    author='Google Inc.',
    author_email='opensource@google.com',
    # Contained modules and scripts.
    packages=find_packages(),
    entry_points={
        'console_scripts': CONSOLE_SCRIPTS,
    },
    headers=headers,
    install_requires=REQUIRED_PACKAGES,
    tests_require=REQUIRED_PACKAGES + TEST_PACKAGES,
    # Add in any packaged data.
    include_package_data=True,
    package_data={
        'tensorflow': [
            EXTENSION_NAME,
            'tensorboard/dist/bazel-html-imports.html',
            'tensorboard/dist/index.html',
            'tensorboard/dist/tf-tensorboard.html',
            'tensorboard/lib/css/global.css',
            'tensorboard/TAG',
        ] + matches,
    },
    zip_safe=False,
    distclass=BinaryDistribution,
    cmdclass={
        'install_headers': InstallHeaders,
        'install': InstallCommand,
    },
    # PyPI package information.
    classifiers=[
        'Development Status :: 4 - Beta',
        'Intended Audience :: Developers',
        'Intended Audience :: Education',
        'Intended Audience :: Science/Research',
        'License :: OSI Approved :: Apache Software License',
        'Programming Language :: Python :: 2.7',
        'Topic :: Scientific/Engineering :: Mathematics',
        'Topic :: Software Development :: Libraries :: Python Modules',
        'Topic :: Software Development :: Libraries',
    ],
    license='Apache 2.0',
    keywords='tensorflow tensor machine learning',)<|MERGE_RESOLUTION|>--- conflicted
+++ resolved
@@ -29,11 +29,7 @@
 # This version string is semver compatible, but incompatible with pip.
 # For pip, we will remove all '-' characters from this string, and use the
 # result for pip.
-<<<<<<< HEAD
-_VERSION = '1.1.0-rc2'
-=======
 _VERSION = '1.1.0'
->>>>>>> 1ec6ed51
 
 REQUIRED_PACKAGES = [
     'numpy >= 1.11.0',
