# Copyright 2017 The TensorFlow Authors. All Rights Reserved.
#
# Licensed under the Apache License, Version 2.0 (the "License");
# you may not use this file except in compliance with the License.
# You may obtain a copy of the License at
#
#     http://www.apache.org/licenses/LICENSE-2.0
#
# Unless required by applicable law or agreed to in writing, software
# distributed under the License is distributed on an "AS IS" BASIS,
# WITHOUT WARRANTIES OR CONDITIONS OF ANY KIND, either express or implied.
# See the License for the specific language governing permissions and
# limitations under the License.
# =============================================================================
"""Generates and prints out imports and constants for new TensorFlow python api.
"""
from __future__ import absolute_import
from __future__ import division
from __future__ import print_function

import argparse
import collections
import importlib
import os
import sys

from tensorflow.python.util import tf_decorator
from tensorflow.python.util import tf_export
from tensorflow.tools.api.generator import doc_srcs

API_ATTRS = tf_export.API_ATTRS

_DEFAULT_PACKAGE = 'tensorflow.python'
_GENFILES_DIR_SUFFIX = 'genfiles/'
_SYMBOLS_TO_SKIP_EXPLICITLY = {
    # Overrides __getattr__, so that unwrapping tf_decorator
    # would have side effects.
    'tensorflow.python.platform.flags.FLAGS'
}
_GENERATED_FILE_HEADER = """# This file is MACHINE GENERATED! Do not edit.
# Generated by: tensorflow/tools/api/generator/create_python_api.py script.
\"\"\"%s
\"\"\"

from __future__ import print_function

"""
_GENERATED_FILE_FOOTER = "\n\ndel print_function\n"


class SymbolExposedTwiceError(Exception):
  """Raised when different symbols are exported with the same name."""
  pass


def format_import(source_module_name, source_name, dest_name):
  """Formats import statement.

  Args:
    source_module_name: (string) Source module to import from.
    source_name: (string) Source symbol name to import.
    dest_name: (string) Destination alias name.

  Returns:
    An import statement string.
  """
  if source_module_name:
    if source_name == dest_name:
      return 'from %s import %s' % (source_module_name, source_name)
    else:
      return 'from %s import %s as %s' % (
          source_module_name, source_name, dest_name)
  else:
    if source_name == dest_name:
      return 'import %s' % source_name
    else:
      return 'import %s as %s' % (source_name, dest_name)


class _ModuleInitCodeBuilder(object):
  """Builds a map from module name to imports included in that module."""

  def __init__(self):
    self.module_imports = collections.defaultdict(
        lambda: collections.defaultdict(set))
    self._dest_import_to_id = collections.defaultdict(int)
    # Names that start with underscore in the root module.
    self._underscore_names_in_root = []

  def add_import(
      self, symbol_id, dest_module_name, source_module_name, source_name,
      dest_name):
    """Adds this import to module_imports.

    Args:
      symbol_id: (number) Unique identifier of the symbol to import.
      dest_module_name: (string) Module name to add import to.
      source_module_name: (string) Module to import from.
      source_name: (string) Name of the symbol to import.
      dest_name: (string) Import the symbol using this name.

    Raises:
      SymbolExposedTwiceError: Raised when an import with the same
        dest_name has already been added to dest_module_name.
    """
    import_str = format_import(source_module_name, source_name, dest_name)

    # Check if we are trying to expose two different symbols with same name.
    full_api_name = dest_name
    if dest_module_name:
      full_api_name = dest_module_name + '.' + full_api_name
    if (full_api_name in self._dest_import_to_id and
        symbol_id != self._dest_import_to_id[full_api_name] and
        symbol_id != -1):
      raise SymbolExposedTwiceError(
          'Trying to export multiple symbols with same name: %s.' %
          full_api_name)
    self._dest_import_to_id[full_api_name] = symbol_id

    if not dest_module_name and dest_name.startswith('_'):
      self._underscore_names_in_root.append(dest_name)

    # The same symbol can be available in multiple modules.
    # We store all possible ways of importing this symbol and later pick just
    # one.
    self.module_imports[dest_module_name][full_api_name].add(import_str)

  def build(self):
    """Get a map from destination module to __init__.py code for that module.

    Returns:
      A dictionary where
        key: (string) destination module (for e.g. tf or tf.consts).
        value: (string) text that should be in __init__.py files for
          corresponding modules.
    """
    module_text_map = {}
    for dest_module, dest_name_to_imports in self.module_imports.items():
      # Sort all possible imports for a symbol and pick the first one.
      imports_list = [
          sorted(imports)[0]
          for _, imports in dest_name_to_imports.items()]
      module_text_map[dest_module] = '\n'.join(sorted(imports_list))

    # Expose exported symbols with underscores in root module
    # since we import from it using * import.
    underscore_names_str = ', '.join(
        '\'%s\'' % name for name in self._underscore_names_in_root)
    # We will always generate a root __init__.py file to let us handle *
    # imports consistently. Be sure to have a root __init__.py file listed in
    # the script outputs.
    module_text_map[''] = module_text_map.get('', '') + '''
_names_with_underscore = [%s]
__all__ = [_s for _s in dir() if not _s.startswith('_')]
__all__.extend([_s for _s in _names_with_underscore])
__all__.remove('print_function')
''' % underscore_names_str

    return module_text_map


def get_api_init_text(package, api_name):
  """Get a map from destination module to __init__.py code for that module.

  Args:
    package: Base python package containing python with target tf_export
      decorators.
    api_name: API you want to generate (e.g. `tensorflow` or `estimator`).

  Returns:
    A dictionary where
      key: (string) destination module (for e.g. tf or tf.consts).
      value: (string) text that should be in __init__.py files for
        corresponding modules.
  """
  module_code_builder = _ModuleInitCodeBuilder()

  # Traverse over everything imported above. Specifically,
  # we want to traverse over TensorFlow Python modules.
  for module in list(sys.modules.values()):
    # Only look at tensorflow modules.
    if (not module or not hasattr(module, '__name__') or
        package not in module.__name__):
      continue
    # Do not generate __init__.py files for contrib modules for now.
    if '.contrib.' in module.__name__ or module.__name__.endswith('.contrib'):
      continue

    for module_contents_name in dir(module):
      if (module.__name__ + '.' + module_contents_name
          in _SYMBOLS_TO_SKIP_EXPLICITLY):
        continue
      attr = getattr(module, module_contents_name)

      # If attr is _tf_api_constants attribute, then add the constants.
      if module_contents_name == API_ATTRS[api_name].constants:
        for exports, value in attr:
          for export in exports:
            names = export.split('.')
            dest_module = '.'.join(names[:-1])
            module_code_builder.add_import(
                -1, dest_module, module.__name__, value, names[-1])
        continue

      _, attr = tf_decorator.unwrap(attr)
      # If attr is a symbol with _tf_api_names attribute, then
      # add import for it.
      if (hasattr(attr, '__dict__') and
          API_ATTRS[api_name].names in attr.__dict__):
        for export in getattr(attr, API_ATTRS[api_name].names):  # pylint: disable=protected-access
          names = export.split('.')
          dest_module = '.'.join(names[:-1])
          module_code_builder.add_import(
              id(attr), dest_module, module.__name__, module_contents_name,
              names[-1])

  # Import all required modules in their parent modules.
  # For e.g. if we import 'foo.bar.Value'. Then, we also
  # import 'bar' in 'foo'.
  imported_modules = set(module_code_builder.module_imports.keys())
  import_from = '.'
  for module in imported_modules:
    if not module:
      continue
    module_split = module.split('.')
    parent_module = ''  # we import submodules in their parent_module

    for submodule_index in range(len(module_split)):
      if submodule_index > 0:
        parent_module += ('.' + module_split[submodule_index-1] if parent_module
                          else module_split[submodule_index-1])
      module_code_builder.add_import(
          -1, parent_module, import_from,
          module_split[submodule_index], module_split[submodule_index])

  return module_code_builder.build()


def get_module(dir_path, relative_to_dir):
  """Get module that corresponds to path relative to relative_to_dir.

  Args:
    dir_path: Path to directory.
    relative_to_dir: Get module relative to this directory.

  Returns:
    Name of module that corresponds to the given directory.
  """
  dir_path = dir_path[len(relative_to_dir):]
  # Convert path separators to '/' for easier parsing below.
  dir_path = dir_path.replace(os.sep, '/')
  return dir_path.replace('/', '.').strip('.')


def get_module_docstring(module_name, package):
  """Get docstring for the given module.

  This method looks for docstring in the following order:
  1. Checks if module has a docstring specified in doc_srcs.
  2. Checks if module has a docstring source module specified
     in doc_srcs. If it does, gets docstring from that module.
  3. Checks if module with module_name exists under base package.
     If it does, gets docstring from that module.
  4. Returns a default docstring.

  Args:
    module_name: module name relative to tensorflow
      (excluding 'tensorflow.' prefix) to get a docstring for.
    package: Base python package containing python with target tf_export
      decorators.

  Returns:
    One-line docstring to describe the module.
  """
  # Module under base package to get a docstring from.
  docstring_module_name = module_name

  if module_name in doc_srcs.TENSORFLOW_DOC_SOURCES:
    docsrc = doc_srcs.TENSORFLOW_DOC_SOURCES[module_name]
    if docsrc.docstring:
      return docsrc.docstring
    if docsrc.docstring_module_name:
      docstring_module_name = docsrc.docstring_module_name

  docstring_module_name = package + '.' + docstring_module_name
  if (docstring_module_name in sys.modules and
      sys.modules[docstring_module_name].__doc__):
    return sys.modules[docstring_module_name].__doc__

  return 'Public API for tf.%s namespace.' % module_name


def create_api_files(
    output_files, package, root_init_template, output_dir, api_name):
  """Creates __init__.py files for the Python API.

  Args:
    output_files: List of __init__.py file paths to create.
      Each file must be under api/ directory.
    package: Base python package containing python with target tf_export
      decorators.
    root_init_template: Template for top-level __init__.py file.
      "#API IMPORTS PLACEHOLDER" comment in the template file will be replaced
      with imports.
    output_dir: output API root directory.
    api_name: API you want to generate (e.g. `tensorflow` or `estimator`).

  Raises:
    ValueError: if an output file is not under api/ directory,
      or output_files list is missing a required file.
  """
  module_name_to_file_path = {}
  for output_file in output_files:
    module_name = get_module(os.path.dirname(output_file), output_dir)
    module_name_to_file_path[module_name] = os.path.normpath(output_file)

  # Create file for each expected output in genrule.
  for module, file_path in module_name_to_file_path.items():
    if not os.path.isdir(os.path.dirname(file_path)):
      os.makedirs(os.path.dirname(file_path))
    open(file_path, 'a').close()

  module_text_map = get_api_init_text(package, api_name)

  # Add imports to output files.
  missing_output_files = []
  for module, text in module_text_map.items():
    # Make sure genrule output file list is in sync with API exports.
    if module not in module_name_to_file_path:
      module_file_path = '"%s/__init__.py"' %  (
          module.replace('.', '/'))
      missing_output_files.append(module_file_path)
      continue
    contents = ''
    if module or not root_init_template:
<<<<<<< HEAD
      contents = _GENERATED_FILE_HEADER + text + _GENERATED_FILE_FOOTER
=======
      contents = (
          _GENERATED_FILE_HEADER %
          get_module_docstring(module, package) + text)
>>>>>>> c5436b90
    else:
      # Read base init file
      with open(root_init_template, 'r') as root_init_template_file:
        contents = root_init_template_file.read()
        contents = contents.replace('# API IMPORTS PLACEHOLDER', text)
    with open(module_name_to_file_path[module], 'w') as fp:
      fp.write(contents)

  if missing_output_files:
    raise ValueError(
        'Missing outputs for python_api_gen genrule:\n%s.'
        'Make sure all required outputs are in the '
        'tensorflow/tools/api/generator/api_gen.bzl file.' %
        ',\n'.join(sorted(missing_output_files)))


def main():
  parser = argparse.ArgumentParser()
  parser.add_argument(
      'outputs', metavar='O', type=str, nargs='+',
      help='If a single file is passed in, then we we assume it contains a '
      'semicolon-separated list of Python files that we expect this script to '
      'output. If multiple files are passed in, then we assume output files '
      'are listed directly as arguments.')
  parser.add_argument(
      '--package', default=_DEFAULT_PACKAGE, type=str,
      help='Base package that imports modules containing the target tf_export '
           'decorators.')
  parser.add_argument(
      '--root_init_template', default='', type=str,
      help='Template for top level __init__.py file. '
           '"#API IMPORTS PLACEHOLDER" comment will be replaced with imports.')
  parser.add_argument(
      '--apidir', type=str, required=True,
      help='Directory where generated output files are placed. '
           'gendir should be a prefix of apidir. Also, apidir '
           'should be a prefix of every directory in outputs.')
  parser.add_argument(
      '--apiname', required=True, type=str,
      choices=API_ATTRS.keys(),
      help='The API you want to generate.')

  args = parser.parse_args()

  if len(args.outputs) == 1:
    # If we only get a single argument, then it must be a file containing
    # list of outputs.
    with open(args.outputs[0]) as output_list_file:
      outputs = [line.strip() for line in output_list_file.read().split(';')]
  else:
    outputs = args.outputs

  # Populate `sys.modules` with modules containing tf_export().
  importlib.import_module(args.package)
  create_api_files(outputs, args.package, args.root_init_template,
                   args.apidir, args.apiname)


if __name__ == '__main__':
  main()<|MERGE_RESOLUTION|>--- conflicted
+++ resolved
@@ -333,13 +333,9 @@
       continue
     contents = ''
     if module or not root_init_template:
-<<<<<<< HEAD
-      contents = _GENERATED_FILE_HEADER + text + _GENERATED_FILE_FOOTER
-=======
       contents = (
           _GENERATED_FILE_HEADER %
-          get_module_docstring(module, package) + text)
->>>>>>> c5436b90
+          get_module_docstring(module, package) + text + _GENERATED_FILE_FOOTER)
     else:
       # Read base init file
       with open(root_init_template, 'r') as root_init_template_file:
